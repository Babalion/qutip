--- conflicted
+++ resolved
@@ -138,14 +138,6 @@
     assert_equal(_sp_eq(cqobjevos[0](t, data=True), O0.data), True)
 
     for op in cqobjevos[1:]:
-        assert_equal(_sp_eq(op(t, data=1) , O_target1.data), True)
-        assert_equal(len((op(t) - O_target1).tidyup(1e-10).data.data),0)
-
-        op.compile()
-        assert_equal(_sp_eq(op(t, data=1) , O_target1.data), True)
-        assert_equal(len((op(t) - O_target1).tidyup(1e-10).data.data),0)
-        op.compiled = ""
-
         op.compile(dense=1)
         assert_equal(_sp_eq(op(t, data=1) , O_target1.data), True)
         assert_equal(len((op(t) - O_target1).tidyup(1e-10).data.data),0)
@@ -197,43 +189,6 @@
         assert_equal(len((op(t) - O_target2).tidyup(1e-10).data.data),0)
         op.arguments({"w2":2})
         assert_equal(len((op(t) - O_target1).tidyup(1e-10).data.data),0)
-        op.compiled = ""
-
-        op.compile(dense=1)
-        assert_equal(len((op(t, args={"w2":4})
-                          - O_target2).tidyup(1e-10).data.data),0)
-        op.arguments({"w2":4})
-        assert_equal(len((op(t) - O_target2).tidyup(1e-10).data.data),0)
-        op.arguments({"w2":2})
-        assert_equal(len((op(t) - O_target1).tidyup(1e-10).data.data),0)
-        op.compiled = ""
-
-        op.compile(matched=1)
-        assert_equal(len((op(t, args={"w2":4})
-                          - O_target2).tidyup(1e-10).data.data),0)
-        op.arguments({"w2":4})
-        assert_equal(len((op(t) - O_target2).tidyup(1e-10).data.data),0)
-        op.arguments({"w2":2})
-        assert_equal(len((op(t) - O_target1).tidyup(1e-10).data.data),0)
-        op.compiled = ""
-
-        op.compile(omp=2)
-        assert_equal(len((op(t, args={"w2":4})
-                          -O_target2).tidyup(1e-10).data.data),0)
-        op.arguments({"w2":4})
-        assert_equal(len((op(t) - O_target2).tidyup(1e-10).data.data),0)
-        op.arguments({"w2":2})
-        assert_equal(len((op(t) - O_target1).tidyup(1e-10).data.data),0)
-        op.compiled = ""
-
-        op.compile(matched=1, omp=2)
-        assert_equal(len((op(t, args={"w2":4})
-                          -O_target2).tidyup(1e-10).data.data),0)
-        op.arguments({"w2":4})
-        assert_equal(len((op(t) - O_target2).tidyup(1e-10).data.data),0)
-        op.arguments({"w2":2})
-        assert_equal(len((op(t) - O_target1).tidyup(1e-10).data.data),0)
-        op.compiled = ""
 
 
 @pytest.mark.slow
@@ -247,22 +202,6 @@
     O_target2 = O0+np.sin(t)*O1+np.cos(4*t)*O2
 
     for op in cqobjevos[1:3]:
-        assert_equal(len((op(t, args={"w2":4})
-                          - O_target2).tidyup(1e-10).data.data), 0)
-        op.arguments({"w2":4})
-        assert_equal(len((op(t) - O_target2).tidyup(1e-10).data.data), 0)
-        op.arguments({"w2":2})
-        assert_equal(len((op(t) - O_target1).tidyup(1e-10).data.data), 0)
-
-        op.compile()
-        assert_equal(len((op(t, args={"w2":4})
-                          - O_target2).tidyup(1e-10).data.data),0)
-        op.arguments({"w2":4})
-        assert_equal(len((op(t) - O_target2).tidyup(1e-10).data.data),0)
-        op.arguments({"w2":2})
-        assert_equal(len((op(t) - O_target1).tidyup(1e-10).data.data),0)
-
-        op.compiled = ""
         op.compile(dense=1)
         assert_equal(len((op(t, args={"w2":4})
                           - O_target2).tidyup(1e-10).data.data),0)
@@ -581,7 +520,6 @@
         assert_allclose(spmv(op(t,data=1), vec), op.mul_vec(t, vec))
         op.compile()
         assert_allclose(spmv(op(t,data=1), vec), op.mul_vec(t, vec))
-<<<<<<< HEAD
 
 
 @pytest.mark.slow
@@ -593,12 +531,6 @@
     cqobjevos, base_qobjs = _rand_cqobjevo(N)
 
     for op in cqobjevos:
-        assert_allclose(spmv(op(t,data=1), vec), op.mul_vec(t, vec))
-        op.compile()
-        assert_allclose(spmv(op(t,data=1), vec), op.mul_vec(t, vec))
-=======
->>>>>>> 6bdf5c22
-        op.compiled = ""
         op.compile(dense=1)
         assert_allclose(spmv(op(t,data=1), vec), op.mul_vec(t, vec))
         op.compiled = ""
@@ -630,7 +562,6 @@
         assert_allclose(Qo1.data * matF, op.mul_mat(t,matF))
         assert_allclose(mat2vec(Qo1.data * mat).flatten(),
                         op.compiled_qobjevo.ode_mul_mat_f_vec(t,matV))
-<<<<<<< HEAD
 
 
 @pytest.mark.slow
@@ -645,16 +576,6 @@
 
     for op in cqobjevos:
         Qo1 = op(t)
-        assert_allclose(Qo1.data * mat, op.mul_mat(t,mat))
-        assert_allclose(Qo1.data * matF, op.mul_mat(t,matF))
-        op.compile()
-        assert_allclose(Qo1.data * mat, op.mul_mat(t,mat))
-        assert_allclose(Qo1.data * matF, op.mul_mat(t,matF))
-        assert_allclose(mat2vec(Qo1.data * mat).flatten(),
-                        op.compiled_qobjevo.ode_mul_mat_f_vec(t,matV))
-=======
->>>>>>> 6bdf5c22
-        op.compiled = ""
         op.compile(dense=1)
         assert_allclose(Qo1.data * mat, op.mul_mat(t,mat))
         assert_allclose(Qo1.data * matF, op.mul_mat(t,matF))
@@ -692,7 +613,6 @@
         assert_allclose(cy_expect_psi(Qo1.data, vec, 0), op.expect(t,vec,0))
         op.compile()
         assert_allclose(cy_expect_psi(Qo1.data, vec, 0), op.expect(t,vec,0))
-<<<<<<< HEAD
 
 
 @pytest.mark.slow
@@ -705,12 +625,6 @@
 
     for op in cqobjevos:
         Qo1 = op(t)
-        assert_allclose(cy_expect_psi(Qo1.data, vec, 0), op.expect(t,vec,0))
-        op.compile()
-        assert_allclose(cy_expect_psi(Qo1.data, vec, 0), op.expect(t,vec,0))
-=======
->>>>>>> 6bdf5c22
-        op.compiled = ""
         op.compile(dense=1)
         assert_allclose(cy_expect_psi(Qo1.data, vec, 0), op.expect(t,vec,0))
         op.compiled = ""
@@ -746,7 +660,10 @@
         op.compile()
         assert_allclose(cy_expect_rho_vec(Qo1.data, vec, 0),
                         op.expect(t,vec,0), atol=1e-14)
-<<<<<<< HEAD
+        assert_allclose(cy_expect_rho_vec(Qo1.data, vec, 0),
+                        op.expect(t,mat,0), atol=1e-14)
+        assert_allclose(cy_expect_rho_vec(Qo1.data, vec, 0),
+                        op.expect(t,qobj,0), atol=1e-14)
 
     tlist = np.linspace(0,1,300)
     args={"w1":1, "w2":2, "w3":3}
@@ -792,59 +709,30 @@
     for op_ in cqobjevos:
         op = liouvillian(op_)
         Qo1 = op(t)
+        op.compile(dense=1)
         assert_allclose(cy_expect_rho_vec(Qo1.data, vec, 0),
                         op.expect(t,vec,0), atol=1e-14)
-        op.compile()
+        assert_allclose(cy_expect_rho_vec(Qo1.data, vec, 0),
+                        op.expect(t,mat,0), atol=1e-14)
+        assert_allclose(cy_expect_rho_vec(Qo1.data, vec, 0),
+                        op.expect(t,qobj,0), atol=1e-14)
+        op.compiled = ""
+        op.compile(matched=1)
         assert_allclose(cy_expect_rho_vec(Qo1.data, vec, 0),
                         op.expect(t,vec,0), atol=1e-14)
-        op.compiled = ""
-        op.compile(dense=1)
+        assert_allclose(cy_expect_rho_vec(Qo1.data, vec, 0),
+                        op.expect(t,mat,0), atol=1e-14)
+        assert_allclose(cy_expect_rho_vec(Qo1.data, vec, 0),
+                        op.expect(t,qobj,0), atol=1e-14)
+        op.compiled = ""
+        op.compile(omp=2)
         assert_allclose(cy_expect_rho_vec(Qo1.data, vec, 0),
                         op.expect(t,vec,0), atol=1e-14)
-        op.compiled = ""
-        op.compile(matched=1)
-        assert_allclose(cy_expect_rho_vec(Qo1.data, vec, 0),
-                        op.expect(t,vec,0), atol=1e-14)
-        op.compiled = ""
-        op.compile(omp=2)
-        assert_allclose(cy_expect_rho_vec(Qo1.data, vec, 0),
-                        op.expect(t,vec,0), atol=1e-14)
-        op.compiled = ""
-=======
         assert_allclose(cy_expect_rho_vec(Qo1.data, vec, 0),
                         op.expect(t,mat,0), atol=1e-14)
         assert_allclose(cy_expect_rho_vec(Qo1.data, vec, 0),
                         op.expect(t,qobj,0), atol=1e-14)
         op.compiled = ""
-
-        op.compile(dense=1)
-        assert_allclose(cy_expect_rho_vec(Qo1.data, vec, 0),
-                        op.expect(t,vec,0), atol=1e-14)
-        assert_allclose(cy_expect_rho_vec(Qo1.data, vec, 0),
-                        op.expect(t,mat,0), atol=1e-14)
-        assert_allclose(cy_expect_rho_vec(Qo1.data, vec, 0),
-                        op.expect(t,qobj,0), atol=1e-14)
-        op.compiled = ""
-
-        op.compile(matched=1)
-        assert_allclose(cy_expect_rho_vec(Qo1.data, vec, 0),
-                        op.expect(t,vec,0), atol=1e-14)
-        assert_allclose(cy_expect_rho_vec(Qo1.data, vec, 0),
-                        op.expect(t,mat,0), atol=1e-14)
-        assert_allclose(cy_expect_rho_vec(Qo1.data, vec, 0),
-                        op.expect(t,qobj,0), atol=1e-14)
-        op.compiled = ""
-
-        op.compile(omp=2)
-        assert_allclose(cy_expect_rho_vec(Qo1.data, vec, 0),
-                        op.expect(t,vec,0), atol=1e-14)
-        assert_allclose(cy_expect_rho_vec(Qo1.data, vec, 0),
-                        op.expect(t,mat,0), atol=1e-14)
-        assert_allclose(cy_expect_rho_vec(Qo1.data, vec, 0),
-                        op.expect(t,qobj,0), atol=1e-14)
-        op.compiled = ""
-
->>>>>>> 6bdf5c22
         op.compile(matched=1,omp=2)
         assert_allclose(cy_expect_rho_vec(Qo1.data, vec, 0),
                         op.expect(t,vec,0), atol=1e-14)
