--- conflicted
+++ resolved
@@ -326,16 +326,10 @@
         if H is not None:
             msg = "The Hamiltonian format is not valid. "
             try:
-<<<<<<< HEAD
                 self.H = QobjEvo(H, args=args, tlist=times,
                                  e_ops=e_ops, state0=state0)
-=======
-                self.H = QobjEvo(H, args=args, tlist=times)
             except Exception as e:
                 raise ValueError(msg + str(e)) from e
->>>>>>> 9f718cc3
-            except:
-                raise ValueError(msg)
         else:
             self.H = H
 
