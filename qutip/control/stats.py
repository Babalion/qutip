--- conflicted
+++ resolved
@@ -46,12 +46,7 @@
 # import numpy as np
 import datetime
 
-<<<<<<< HEAD
 class Stats(object):
-=======
-
-class Stats:
->>>>>>> 1e3a3e94
     """
     Base class for all optimisation statistics
     Used for configurations where all timeslots are updated each iteration
@@ -235,13 +230,9 @@
         print("Number of gradient function calls: "
               "{}".format(self.num_grad_func_calls))
         print("Number of times gradients are computed: "
-<<<<<<< HEAD
                 "{}".format(self.num_grad_computes))
         print("Number of times timeslot evolution is recomputed: "
                 "{}".format(self.num_tslot_recompute))
-=======
-              "{}".format(self.num_grad_computes))
->>>>>>> 1e3a3e94
         print("")
 
     def report_amp_updates(self):
