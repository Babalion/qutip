# This file is part of QuTiP: Quantum Toolbox in Python.
#
#    Copyright (c) 2011 and later, Paul D. Nation and Robert J. Johansson.
#    All rights reserved.
#
#    Redistribution and use in source and binary forms, with or without
#    modification, are permitted provided that the following conditions are
#    met:
#
#    1. Redistributions of source code must retain the above copyright notice,
#       this list of conditions and the following disclaimer.
#
#    2. Redistributions in binary form must reproduce the above copyright
#       notice, this list of conditions and the following disclaimer in the
#       documentation and/or other materials provided with the distribution.
#
#    3. Neither the name of the QuTiP: Quantum Toolbox in Python nor the names
#       of its contributors may be used to endorse or promote products derived
#       from this software without specific prior written permission.
#
#    THIS SOFTWARE IS PROVIDED BY THE COPYRIGHT HOLDERS AND CONTRIBUTORS
#    "AS IS" AND ANY EXPRESS OR IMPLIED WARRANTIES, INCLUDING, BUT NOT
#    LIMITED TO, THE IMPLIED WARRANTIES OF MERCHANTABILITY AND FITNESS FOR A
#    PARTICULAR PURPOSE ARE DISCLAIMED. IN NO EVENT SHALL THE COPYRIGHT
#    HOLDER OR CONTRIBUTORS BE LIABLE FOR ANY DIRECT, INDIRECT, INCIDENTAL,
#    SPECIAL, EXEMPLARY, OR CONSEQUENTIAL DAMAGES (INCLUDING, BUT NOT
#    LIMITED TO, PROCUREMENT OF SUBSTITUTE GOODS OR SERVICES; LOSS OF USE,
#    DATA, OR PROFITS; OR BUSINESS INTERRUPTION) HOWEVER CAUSED AND ON ANY
#    THEORY OF LIABILITY, WHETHER IN CONTRACT, STRICT LIABILITY, OR TORT
#    (INCLUDING NEGLIGENCE OR OTHERWISE) ARISING IN ANY WAY OUT OF THE USE
#    OF THIS SOFTWARE, EVEN IF ADVISED OF THE POSSIBILITY OF SUCH DAMAGE.
###############################################################################
from __future__ import division, print_function, absolute_import
import os
import sys
import warnings

from . import settings, version
from .version import version as __version__
from .utilities import _version2int

# -----------------------------------------------------------------------------
# Check if we're in IPython.
try:
    __IPYTHON__
    settings.ipython = True
except:
    settings.ipython = False

# -----------------------------------------------------------------------------
# Check for minimum requirements of dependencies, give the user a warning
# if the requirements aren't fulfilled
#

numpy_requirement = "1.12.0"
try:
    import numpy
    if _version2int(numpy.__version__) < _version2int(numpy_requirement):
        print("QuTiP warning: old version of numpy detected " +
              ("(%s), requiring %s." %
               (numpy.__version__, numpy_requirement)))
except:
    warnings.warn("numpy not found.")

scipy_requirement = "1.0.0"
try:
    import scipy
    if _version2int(scipy.__version__) < _version2int(scipy_requirement):
        print("QuTiP warning: old version of scipy detected " +
              ("(%s), requiring %s." %
               (scipy.__version__, scipy_requirement)))
except:
    warnings.warn("scipy not found.")

# -----------------------------------------------------------------------------
# check to see if running from install directory for released versions.
#
top_path = os.path.dirname(os.path.dirname(__file__))
try:
    setup_file = open(top_path + '/setup.py', 'r')
except:
    pass
else:
    if ('QuTiP' in setup_file.readlines()[1][3:]) and version.release:
        print("You are in the installation directory. " +
              "Change directories before running QuTiP.")
    setup_file.close()

del top_path


# -----------------------------------------------------------------------------
<<<<<<< HEAD
=======
# Look to see if we are running with OPENMP
#
# Set environ variable to determin if running in parallel mode
# (i.e. in parfor or parallel_map)
os.environ['QUTIP_IN_PARALLEL'] = 'FALSE'

try:
    from qutip.cy.openmp.parfuncs import spmv_csr_openmp
except:
    qutip.settings.has_openmp = False
else:
    qutip.settings.has_openmp = True
    # See Pull #652 for why this is here.
    os.environ['KMP_DUPLICATE_LIB_OK'] = 'True'

import platform
from .utilities import _blas_info
qutip.settings.eigh_unsafe = (_blas_info() == "OPENBLAS" and
                              platform.system() == 'Darwin')
# -----------------------------------------------------------------------------
>>>>>>> 8e181cc4
# setup the cython environment
#
_cython_requirement = "0.21.0"
try:
    import Cython
    if _version2int(Cython.__version__) < _version2int(_cython_requirement):
        print("QuTiP warning: old version of cython detected " +
              ("(%s), requiring %s." %
               (Cython.__version__, _cython_requirement)))
    # Setup pyximport
    from .cy import pyxbuilder as pbldr
    pbldr.install(setup_args={'include_dirs': [numpy.get_include()]})
    del pbldr
except Exception as e:
    pass
else:
    del Cython


# -----------------------------------------------------------------------------
# cpu/process configuration
#
import multiprocessing

# Check if environ flag for qutip processes is set
if 'QUTIP_NUM_PROCESSES' in os.environ:
    settings.num_cpus = int(os.environ['QUTIP_NUM_PROCESSES'])
else:
    os.environ['QUTIP_NUM_PROCESSES'] = str(settings.num_cpus)

if settings.num_cpus == 0:
    # if num_cpu is 0 set it to the available number of cores
    from . import hardware_info
    info = hardware_info.hardware_info()
    if 'cpus' in info:
        settings.num_cpus = info['cpus']
    else:
        try:
            settings.num_cpus = multiprocessing.cpu_count()
        except:
            settings.num_cpus = 1


# Find MKL library if it exists
from . import _mkl


# -----------------------------------------------------------------------------
# Check that import modules are compatible with requested configuration
#

# Check for Matplotlib
try:
    import matplotlib
except:
    warnings.warn("matplotlib not found: Graphics will not work.")
else:
    del matplotlib


# -----------------------------------------------------------------------------
# Load modules
#

from .core import *

# graphics
from .bloch import *
from .visualization import *
from .orbital import *
from .bloch3d import *
from .matplotlib_utilities import *

# library functions
from .tomography import *
from .wigner import *
from .random_objects import *
from .simdiag import *
from .entropy import *
from .partial_transpose import *
from .continuous_variables import *
from .distributions import *
from .three_level_atom import *

# evolution
from .solver import *
from .rhs_generate import *
from .mesolve import *
from .sesolve import *
from .mcsolve import *
from .stochastic import *
from .propagator import *
from .floquet import *
from .bloch_redfield import *
from .cy.br_tensor import bloch_redfield_tensor
from .steadystate import *
from .correlation import *
from .countstat import *
from .rcsolve import *
from .nonmarkov import *
from .scattering import *

# lattice models
from .lattice import *
from .topology import *

########################################################################
# This section exists only for the deprecation warning of qip importation.
# It can be deleted for a major release.

# quantum information
from .qip import *
########################################################################

# utilities
from .parallel import *
from .utilities import *
from .fileio import *
from .about import *
from .cite import *

# Remove -Wstrict-prototypes from cflags
import distutils.sysconfig
cfg_vars = distutils.sysconfig.get_config_vars()
if "CFLAGS" in cfg_vars:
    cfg_vars["CFLAGS"] = cfg_vars["CFLAGS"].replace("-Wstrict-prototypes", "")

# -----------------------------------------------------------------------------
# Load user configuration if present: override defaults.
#
from . import configrc
has_rc, rc_file = configrc.has_qutip_rc()


# Load the config file
if has_rc:
    configrc.load_rc_config(rc_file)

# -----------------------------------------------------------------------------
# Clean name space
#
del os, sys, numpy, scipy, multiprocessing, distutils<|MERGE_RESOLUTION|>--- conflicted
+++ resolved
@@ -90,29 +90,14 @@
 
 
 # -----------------------------------------------------------------------------
-<<<<<<< HEAD
-=======
-# Look to see if we are running with OPENMP
-#
-# Set environ variable to determin if running in parallel mode
-# (i.e. in parfor or parallel_map)
-os.environ['QUTIP_IN_PARALLEL'] = 'FALSE'
-
-try:
-    from qutip.cy.openmp.parfuncs import spmv_csr_openmp
-except:
-    qutip.settings.has_openmp = False
-else:
-    qutip.settings.has_openmp = True
-    # See Pull #652 for why this is here.
-    os.environ['KMP_DUPLICATE_LIB_OK'] = 'True'
 
 import platform
 from .utilities import _blas_info
-qutip.settings.eigh_unsafe = (_blas_info() == "OPENBLAS" and
-                              platform.system() == 'Darwin')
-# -----------------------------------------------------------------------------
->>>>>>> 8e181cc4
+settings.eigh_unsafe = (_blas_info() == "OPENBLAS"
+                        and platform.system() == 'Darwin')
+
+
+# -----------------------------------------------------------------------------
 # setup the cython environment
 #
 _cython_requirement = "0.21.0"
