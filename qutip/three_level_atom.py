# This file is part of QuTiP: Quantum Toolbox in Python.
#
#    Copyright (c) 2011 and later, Paul D. Nation and Robert J. Johansson.
#    All rights reserved.
#
#    Redistribution and use in source and binary forms, with or without
#    modification, are permitted provided that the following conditions are
#    met:
#
#    1. Redistributions of source code must retain the above copyright notice,
#       this list of conditions and the following disclaimer.
#
#    2. Redistributions in binary form must reproduce the above copyright
#       notice, this list of conditions and the following disclaimer in the
#       documentation and/or other materials provided with the distribution.
#
#    3. Neither the name of the QuTiP: Quantum Toolbox in Python nor the names
#       of its contributors may be used to endorse or promote products derived
#       from this software without specific prior written permission.
#
#    THIS SOFTWARE IS PROVIDED BY THE COPYRIGHT HOLDERS AND CONTRIBUTORS
#    "AS IS" AND ANY EXPRESS OR IMPLIED WARRANTIES, INCLUDING, BUT NOT
#    LIMITED TO, THE IMPLIED WARRANTIES OF MERCHANTABILITY AND FITNESS FOR A
#    PARTICULAR PURPOSE ARE DISCLAIMED. IN NO EVENT SHALL THE COPYRIGHT
#    HOLDER OR CONTRIBUTORS BE LIABLE FOR ANY DIRECT, INDIRECT, INCIDENTAL,
#    SPECIAL, EXEMPLARY, OR CONSEQUENTIAL DAMAGES (INCLUDING, BUT NOT
#    LIMITED TO, PROCUREMENT OF SUBSTITUTE GOODS OR SERVICES; LOSS OF USE,
#    DATA, OR PROFITS; OR BUSINESS INTERRUPTION) HOWEVER CAUSED AND ON ANY
#    THEORY OF LIABILITY, WHETHER IN CONTRACT, STRICT LIABILITY, OR TORT
#    (INCLUDING NEGLIGENCE OR OTHERWISE) ARISING IN ANY WAY OUT OF THE USE
#    OF THIS SOFTWARE, EVEN IF ADVISED OF THE POSSIBILITY OF SUCH DAMAGE.
###############################################################################
r'''
This module provides functions that are useful for simulating the
three level atom with QuTiP.  A three level atom (qutrit) has three states,
which are linked by dipole transitions so that 1 <-> 2 <-> 3.
Depending on there relative energies they are in the ladder, lambda or
vee configuration. The structure of the relevant operators is the same
for any of the three configurations::

    Ladder:          Lambda:                 Vee:
                                |two>                       |three>
      -------|three>           -------                      -------
         |                       / \             |one>         /
         |                      /   \           -------       /
         |                     /     \             \         /
      -------|two>            /       \             \       /
         |                   /         \             \     /
         |                  /           \             \   /
         |                 /        --------           \ /
      -------|one>      -------      |three>         -------
                         |one>                       |two>

References
----------
The naming of qutip operators follows the convention in [1]_ .

.. [1] Shore, B. W., "The Theory of Coherent Atomic Excitation",
   Wiley, 1990.

Notes
-----
Contributed by Markus Baden, Oct. 07, 2011

'''

__all__ = ['three_level_basis', 'three_level_ops']

<<<<<<< HEAD
from numpy import array
from . import qutrit_basis
=======
import numpy as np
from qutip.states import qutrit_basis
>>>>>>> f995f6f6


def three_level_basis():
    ''' Basis states for a three level atom.

    Returns
    -------
    states : array
        `array` of three level atom basis vectors.

    '''
    # A three level atom has the same representation as a qutrit, i.e.
    # three states
    return qutrit_basis()


def three_level_ops():
    ''' Operators for a three level system (qutrit)

    Returns
    --------
    ops : array
        `array` of three level operators.

    '''
    out = np.empty((5,), dtype=object)
    one, two, three = qutrit_basis()
    # Note that the three level operators are different
    # from the qutrit operators. A three level atom only
    # has transitions 1 <-> 2 <-> 3, so we define the
    # operators seperately from the qutrit code
    out[0] = one * one.dag()
    out[1] = two * two.dag()
    out[2] = three * three.dag()
    out[3] = one * two.dag()
    out[4] = three * two.dag()
    return out<|MERGE_RESOLUTION|>--- conflicted
+++ resolved
@@ -66,13 +66,8 @@
 
 __all__ = ['three_level_basis', 'three_level_ops']
 
-<<<<<<< HEAD
-from numpy import array
+import numpy as np
 from . import qutrit_basis
-=======
-import numpy as np
-from qutip.states import qutrit_basis
->>>>>>> f995f6f6
 
 
 def three_level_basis():
@@ -80,9 +75,8 @@
 
     Returns
     -------
-    states : array
-        `array` of three level atom basis vectors.
-
+    states : np.array
+        :obj:`numpy.ndarray` of three level atom basis vectors.
     '''
     # A three level atom has the same representation as a qutrit, i.e.
     # three states
@@ -90,14 +84,14 @@
 
 
 def three_level_ops():
-    ''' Operators for a three level system (qutrit)
+    """
+    Operators for a three level system (qutrit)
 
     Returns
     --------
-    ops : array
-        `array` of three level operators.
-
-    '''
+    ops : np.array
+        :obj:`numpy.ndarray` of three level operators.
+    """
     out = np.empty((5,), dtype=object)
     one, two, three = qutrit_basis()
     # Note that the three level operators are different
