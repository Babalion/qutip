--- conflicted
+++ resolved
@@ -77,11 +77,7 @@
 def mcsolve(H, psi0, tlist, c_ops=[], e_ops=[], ntraj=0,
             args={}, options=Options(),
             progress_bar=True, map_func=parallel_map, map_kwargs={},
-<<<<<<< HEAD
-            _safe_mode=True):
-=======
             _safe_mode=True, _exp=False):
->>>>>>> 89ddbf4d
     """Monte Carlo evolution of a state vector :math:`|\psi \\rangle` for a
     given Hamiltonian and sets of collapse operators, and possibly, operators
     for calculating expectation values. Options for the underlying ODE solver
@@ -194,32 +190,19 @@
         return sesolve(H, psi0, tlist, e_ops=e_ops, args=args,
                        options=options, progress_bar=progress_bar,
                        _safe_mode=_safe_mode)
-<<<<<<< HEAD
 
     try:
         num_traj = int(ntraj)
     except:
         num_traj = max(ntraj)
 
-=======
-
-    try:
-        num_traj = int(ntraj)
-    except:
-        num_traj = max(ntraj)
-
->>>>>>> 89ddbf4d
     # set the physics
     if not psi0.isket:
         raise Exception("Initial state must be a state vector.")
 
-
     # load monte carlo class
-<<<<<<< HEAD
-    mc = _MC(options)
-=======
     mc = _MC(options, _exp)
->>>>>>> 89ddbf4d
+
 
     if isinstance(H, SolverSystem):
         mc.ss = H
@@ -251,11 +234,7 @@
     """
     Private class for solving Monte Carlo evolution from mcsolve
     """
-<<<<<<< HEAD
-    def __init__(self, options=Options()):
-=======
     def __init__(self, options=Options(), _exp=False):
->>>>>>> 89ddbf4d
         self.options = options
         self.ss = None
         self.tlist = None
@@ -272,12 +251,9 @@
         self._collapse = []
         self._ss_out = []
 
-<<<<<<< HEAD
-=======
         # Flag
         self._experimental = _exp
 
->>>>>>> 89ddbf4d
     def reset(self, t=0., psi0=None):
         if psi0 is not None:
             self.psi0 = psi0
@@ -458,173 +434,6 @@
 
         if self.ss.type == "Diagonal":
             results = map_func(self._single_traj_diag, list(range(num_traj)), **map_kwargs)
-<<<<<<< HEAD
-        else:
-            results = map_func(self._single_traj, list(range(num_traj)), **map_kwargs)
-
-        self.t = self.tlist[-1]
-        self.num_traj = num_traj
-        self.ran = True
-
-        for result in results:
-            state_out, ss_out, expect, collapse = result
-            self._psi_out.append(state_out)
-            self._ss_out.append(ss_out)
-            self._expect_out.append(expect)
-            self._collapse.append(collapse)
-        self._psi_out = np.stack(self._psi_out)
-        self._ss_out = np.stack(self._ss_out)
-
-    def add_traj(self, num_traj,
-                 progress_bar=True,
-                 map_func=parallel_map, map_kwargs={}):
-        raise NotImplementedError
-
-    def continue_runs(self, num_traj, tlist, args={}, e_ops=[], options=None,
-                      progress_bar=True,
-                      map_func=parallel_map, map_kwargs={}):
-        raise NotImplementedError
-
-    # --------------------------------------------------------------------------
-    # results functions
-    # --------------------------------------------------------------------------
-    @property
-    def states(self):
-        dims = self.psi0.dims[0]
-        if self._psi_out.shape[1] == 1:
-            psi_dm = np.empty((self.num_traj, 1), dtype=object)
-            for i in range(self.num_traj):
-                tmp = Qobj(self._psi_out[i,0,:].reshape((-1,1)))
-                tmp = tmp * tmp.dag()
-                tmp.dims = [dims, dims]
-                psi_dm[i,0] = tmp
-            states = parfor(_mc_dm_avg, psi_dm.T)
-            return states[0]
-        else:
-            psi_dm = np.empty((self.num_traj, len(self.tlist)), dtype=object)
-            for i in range(self.num_traj):
-                for j in range(len(self.tlist)):
-                    tmp = Qobj(self._psi_out[i,j,:].reshape((-1,1)))
-                    tmp = tmp * tmp.dag()
-                    tmp.dims = [dims, dims]
-                    psi_dm[i,j] = tmp
-            states = np.array(parfor(_mc_dm_avg, psi_dm.T), dtype=object)
-            return states
-
-    @property
-    def final_state(self):
-        dims = self.psi0.dims[0]
-        psi_dm = np.empty((self.num_traj, 1), dtype=object)
-        for i in range(self.num_traj):
-            tmp = Qobj(self._psi_out[i,-1,:].reshape((-1,1)))
-            tmp = tmp * tmp.dag()
-            tmp.dims = [dims, dims]
-            psi_dm[i,0] = tmp
-        states = parfor(_mc_dm_avg, psi_dm.T)
-        return states[0]
-
-    @property
-    def expect(self):
-        return self.expect_traj_avg()
-
-    @property
-    def runs_expect(self):
-        return [expt.finish() for expt in self._expect_out]
-
-    def expect_traj_avg(self, ntraj=0):
-        if not ntraj:
-            ntraj = len(self._expect_out)
-        expect = np.stack([expt.raw_out for expt in self._expect_out[:ntraj]])
-        expect = np.mean(expect, axis=0)
-
-        result = []
-        for ii in range(self.e_ops.e_num):
-            if self.e_ops.e_ops_isherm[ii]:
-                result.append(np.real(expect[ii, :]))
-            else:
-                result.append(expect[ii, :])
-
-        if self.e_ops.e_ops_dict:
-            result = {e: result[n]
-                      for n, e in enumerate(self.e_ops.e_ops_dict.keys())}
-        return result
-
-    @property
-    def steady_state(self):
-        if self._ss_out is not None:
-            dims = self.psi0.dims[0]
-            len_ = self.psi0.shape[0]
-            return Qobj(np.mean(self._ss_out, axis=0),
-                            [dims, dims], [len_, len_])
-        # TO-DO rebuild steady_state from _psi_out if needed
-        # elif self._psi_out is not None:
-        #     return sum(self.state_average) / self.num_traj
-        else:
-            return None
-
-    @property
-    def runs_states(self):
-        dims = self.psi0.dims
-        psi = np.empty((self.num_traj, len(self.tlist)), dtype=object)
-        for i in range(self.num_traj):
-            for j in range(len(self.tlist)):
-                psi[i,j] = Qobj(self._psi_out[i,j,:].reshape((-1,1)), dims=dims)
-        return psi
-
-    @property
-    def collapse(self):
-        return self._collapse
-
-    @property
-    def collapse_times(self):
-        out = []
-        for col_ in self._collapse:
-            col = list(zip(*col_))
-            col = ([] if len(col) == 0 else col[0])
-            out.append( np.array(col) )
-        return out
-        return [np.array(list(zip(*col_))[0]) for col_ in self._collapse]
-
-    @property
-    def collapse_which(self):
-        out = []
-        for col_ in self._collapse:
-            col = list(zip(*col_))
-            col = ([] if len(col) == 0 else col[1])
-            out.append( np.array(col) )
-        return out
-        return [np.array(list(zip(*col_))[1]) for col_ in self._collapse]
-
-    def get_result(self, ntraj=[]):
-        # Store results in the Result object
-        if not ntraj:
-            ntraj = [self.num_traj]
-        elif not isinstance(ntraj, list):
-            ntraj = [ntraj]
-
-        output = Result()
-        output.solver = 'mcsolve'
-        output.seeds = self.seeds
-
-        options = self.options
-        output.options = options
-
-        if options.steady_state_average:
-            output.states = self.steady_state
-        elif options.average_states:
-            output.states = self.states
-        elif options.store_states:
-            output.states = self.runs_states
-
-        if options.store_final_state:
-            output.final_state = self.final_state
-
-        if options.average_expect:
-            output.expect = [self.expect_traj_avg(n) for n in ntraj]
-            if len(output.expect) == 1:
-                output.expect = output.expect[0]
-        else:
-=======
         else:
             results = map_func(self._single_traj, list(range(num_traj)), **map_kwargs)
 
@@ -796,7 +605,6 @@
             if len(output.expect) == 1:
                 output.expect = output.expect[0]
         else:
->>>>>>> 89ddbf4d
             output.expect = self.runs_expect
 
         # simulation parameters
@@ -955,7 +763,6 @@
     else:
         rhs = _funcrhs_with_state
     return rhs, (ss.h_func, ss.Hc_td, args)
-<<<<<<< HEAD
 
 def _func_args(ss, args):
     var = _collapse_args(args)
@@ -968,20 +775,6 @@
     return rhs, (ss.h_func, ss.Hc_td, args)
 
 
-=======
-
-def _func_args(ss, args):
-    var = _collapse_args(args)
-    ss.col_args = var
-    ss.args = args
-    for c in ss.td_c_ops:
-        c.arguments(args)
-    for c in ss.td_n_ops:
-        c.arguments(args)
-    return rhs, (ss.h_func, ss.Hc_td, args)
-
-
->>>>>>> 89ddbf4d
 # RHS of ODE for python function Hamiltonian
 def _funcrhs(t, psi, h_func, Hc_td, args):
     h_func_data = -1.0j * h_func(t, args).data
